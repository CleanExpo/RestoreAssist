--- conflicted
+++ resolved
@@ -16,13 +16,9 @@
 
 const authenticateJWT = (req: AuthRequest, res: Response, next: NextFunction) => {
   const authHeader = req.headers.authorisation;
-<<<<<<< HEAD
-  const token = authHeader?.split(' ')[1]; // Bearer TOKEN
-=======
   // Normalize header to string (Express can return string[])
   const headerValue = authHeader ? (Array.isArray(authHeader) ? authHeader[0] : authHeader) : undefined;
   const token = headerValue?.split(' ')[1]; // Bearer TOKEN
->>>>>>> eb8cebd6
 
   if (!token) {
     return res.status(401).json({ error: 'Access token required' });
