--- conflicted
+++ resolved
@@ -6,17 +6,7 @@
   ISubscriptionService,
   subscriptionService as defaultSubscriptionService,
 } from '../services/subscriptionService';
-<<<<<<< HEAD
-
-const router = Router();
-
-// Initialise Stripe
-const stripe = new Stripe(STRIPE_CONFIG.secretKey, {
-  apiVersion: '2025-09-30.clover',
-});
-=======
 import { IEmailService, emailService as defaultEmailService } from '../services/emailService';
->>>>>>> eb8cebd6
 
 /**
  * Dependency injection interface for Stripe routes
