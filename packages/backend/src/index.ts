--- conflicted
+++ resolved
@@ -60,21 +60,14 @@
 app.use('/api/stripe', stripeRoutes);
 app.use('/api/subscription', subscriptionRoutes);
 // app.use('/api/organizations/:orgId/ascora', ascoraRoutes); // TODO: Fix initialisation
-<<<<<<< HEAD
-=======
 
 // Sentry error handling - MUST be before custom error handler
 Sentry.setupExpressErrorHandler(app);
->>>>>>> eb8cebd6
 
 // Custom error handling
 app.use(errorHandler);
 
-<<<<<<< HEAD
-// Initialise services (for serverless)
-=======
 // Initialise services (for both serverless and local) - with error handling
->>>>>>> eb8cebd6
 (async () => {
   console.log('🔍 [INIT] Starting server initialization...');
   try {
@@ -88,17 +81,12 @@
     // Continue anyway - don't crash the app
   }
 
-<<<<<<< HEAD
-  // Initialise default users
-  await authService.initializeDefaultUsers();
-=======
   // For local development - start server AFTER user initialization
   if (process.env.NODE_ENV !== 'production') {
     app.listen(PORT, () => {
       console.log(`🚀 RestoreAssist Backend running on http://localhost:${PORT}`);
       console.log(`📊 Health check: http://localhost:${PORT}/api/health`);
       console.log(`🔧 Admin stats: http://localhost:${PORT}/api/admin/stats`);
->>>>>>> eb8cebd6
 
   // Check ServiceM8 integration status
   if (servicem8Service.isEnabled()) {
