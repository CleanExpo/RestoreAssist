import { db } from '../db/connection';
import Stripe from 'stripe';
import { uuidv4 } from '../utils/uuid';

export interface Subscription {
  subscription_id: string;
  user_id: string;
  stripe_customer_id?: string;
  stripe_subscription_id?: string;
  plan_type: 'freeTrial' | 'monthly' | 'yearly';
  status: 'active' | 'cancelled' | 'expired' | 'past_due';
  reports_used: number;
  reports_limit: number | null; // 3 for free trial, NULL for unlimited
  current_period_start?: Date;
  current_period_end?: Date;
  cancel_at_period_end: boolean;
  cancelled_at?: Date;
  created_at: Date;
  updated_at: Date;
}

export interface SubscriptionHistory {
  history_id?: number;
  subscription_id: string;
  user_id: string;
  event_type: string;
  old_status?: string;
  new_status?: string;
  metadata?: Record<string, any>;
  created_at?: Date;
}

/**
 * Interface for subscription service operations
 * Used for dependency injection and mocking in tests
 */
export interface ISubscriptionService {
  processCheckoutSession(session: Stripe.Checkout.Session): Promise<void>;
  processSubscriptionUpdate(stripeSubscription: Stripe.Subscription): Promise<void>;
  updateSubscriptionStatus(
    subscriptionId: string,
    status: 'active' | 'cancelled' | 'expired' | 'past_due',
    metadata?: Record<string, any>
  ): Promise<void>;
  recordSubscriptionHistory(history: SubscriptionHistory): Promise<void>;
  getSubscriptionByStripeId(stripeSubscriptionId: string): Promise<Subscription | null>;
}

/**
 * Create a new subscription record
 */
export async function createSubscription(params: {
  userId: string;
  planType: 'freeTrial' | 'monthly' | 'yearly';
  stripeCustomerId?: string;
  stripeSubscriptionId?: string;
  currentPeriodStart?: Date;
  currentPeriodEnd?: Date;
}): Promise<Subscription> {
  // Validate plan type
  const validPlanTypes = ['freeTrial', 'monthly', 'yearly'];
  if (!validPlanTypes.includes(params.planType)) {
    throw new Error(
      `Invalid plan type: "${params.planType}". Must be one of: ${validPlanTypes.join(', ')}`
    );
  }

  const subscriptionId = `sub-${Date.now()}-${uuidv4().substring(0, 8)}`;

  const reportsLimit = params.planType === 'freeTrial' ? 3 : null;

  const subscription: Subscription = {
    subscription_id: subscriptionId,
    user_id: params.userId,
    stripe_customer_id: params.stripeCustomerId,
    stripe_subscription_id: params.stripeSubscriptionId,
    plan_type: params.planType,
    status: 'active',
    reports_used: 0,
    reports_limit: reportsLimit,
    current_period_start: params.currentPeriodStart,
    current_period_end: params.currentPeriodEnd,
    cancel_at_period_end: false,
    created_at: new Date(),
    updated_at: new Date(),
  };

  // Check if PostgreSQL is enabled
  const usePostgres = process.env.USE_POSTGRES === 'true';

  if (usePostgres) {
    try {
      await db.none(
        `INSERT INTO user_subscriptions (
          subscription_id, user_id, stripe_customer_id, stripe_subscription_id,
          plan_type, status, reports_used, reports_limit,
          current_period_start, current_period_end, cancel_at_period_end,
          created_at, updated_at
        ) VALUES ($1, $2, $3, $4, $5, $6, $7, $8, $9, $10, $11, $12, $13)`,
        [
          subscription.subscription_id,
          subscription.user_id,
          subscription.stripe_customer_id,
          subscription.stripe_subscription_id,
          subscription.plan_type,
          subscription.status,
          subscription.reports_used,
          subscription.reports_limit,
          subscription.current_period_start,
          subscription.current_period_end,
          subscription.cancel_at_period_end,
          subscription.created_at,
          subscription.updated_at,
        ]
      );

      // Record in history
      await recordSubscriptionHistory({
        subscription_id: subscriptionId,
        user_id: params.userId,
        event_type: 'created',
        new_status: 'active',
        metadata: { plan_type: params.planType },
      });
    } catch (error) {
      console.error('Failed to create subscription in database:', error);
      throw error;
    }
  }

  return subscription;
}

/**
 * Get active subscription for a user
 */
export async function getActiveSubscription(userId: string): Promise<Subscription | null> {
  const usePostgres = process.env.USE_POSTGRES === 'true';

  if (!usePostgres) {
    return null;
  }

  try {
    const subscription = await db.oneOrNone<Subscription>(
      `SELECT * FROM user_subscriptions
       WHERE user_id = $1 AND status = 'active'
       ORDER BY created_at DESC
       LIMIT 1`,
      [userId]
    );

    return subscription;
  } catch (error) {
    console.error('Failed to get active subscription:', error);
    return null;
  }
}

/**
 * Get subscription by Stripe subscription ID
 */
export async function getSubscriptionByStripeId(
  stripeSubscriptionId: string
): Promise<Subscription | null> {
  const usePostgres = process.env.USE_POSTGRES === 'true';

  if (!usePostgres) {
    return null;
  }

  try {
    const subscription = await db.oneOrNone<Subscription>(
      'SELECT * FROM user_subscriptions WHERE stripe_subscription_id = $1',
      [stripeSubscriptionId]
    );

    return subscription;
  } catch (error) {
    console.error('Failed to get subscription by Stripe ID:', error);
    return null;
  }
}

/**
 * Update subscription status
 */
export async function updateSubscriptionStatus(
  subscriptionId: string,
  status: 'active' | 'cancelled' | 'expired' | 'past_due',
  metadata?: Record<string, any>
): Promise<void> {
  const usePostgres = process.env.USE_POSTGRES === 'true';

  if (!usePostgres) {
    return;
  }

  try {
    // Get old status
    const oldSubscription = await db.oneOrNone<Subscription>(
      'SELECT * FROM user_subscriptions WHERE subscription_id = $1',
      [subscriptionId]
    );

    // Update status
    await db.none(
      `UPDATE user_subscriptions
       SET status = $1, updated_at = NOW()
       WHERE subscription_id = $2`,
      [status, subscriptionId]
    );

    // Record in history
    if (oldSubscription) {
      await recordSubscriptionHistory({
        subscription_id: subscriptionId,
        user_id: oldSubscription.user_id,
        event_type: 'status_updated',
        old_status: oldSubscription.status,
        new_status: status,
        metadata,
      });
    }
  } catch (error) {
    console.error('Failed to update subscription status:', error);
    throw error;
  }
}

/**
 * Cancel subscription
 */
export async function cancelSubscription(
  subscriptionId: string,
  cancelAtPeriodEnd: boolean = true
): Promise<void> {
  const usePostgres = process.env.USE_POSTGRES === 'true';

  if (!usePostgres) {
    return;
  }

  try {
    const status = cancelAtPeriodEnd ? 'active' : 'cancelled';
    const cancelledAt = new Date();

    await db.none(
      `UPDATE user_subscriptions
       SET status = $1, cancel_at_period_end = $2, cancelled_at = $3, updated_at = NOW()
       WHERE subscription_id = $4`,
      [status, cancelAtPeriodEnd, cancelledAt, subscriptionId]
    );

    // Get subscription for history
    const subscription = await db.oneOrNone<Subscription>(
      'SELECT * FROM user_subscriptions WHERE subscription_id = $1',
      [subscriptionId]
    );

    if (subscription) {
      await recordSubscriptionHistory({
        subscription_id: subscriptionId,
        user_id: subscription.user_id,
        event_type: 'cancelled',
        new_status: status,
        metadata: { cancel_at_period_end: cancelAtPeriodEnd },
      });
    }
  } catch (error) {
    console.error('Failed to cancel subscription:', error);
    throw error;
  }
}

/**
 * Increment report usage for a user
 */
export async function incrementReportUsage(userId: string): Promise<void> {
  const usePostgres = process.env.USE_POSTGRES === 'true';

  if (!usePostgres) {
    return;
  }

  try {
    await db.none(
      `UPDATE user_subscriptions
       SET reports_used = reports_used + 1, updated_at = NOW()
       WHERE user_id = $1 AND status = 'active'`,
      [userId]
    );
  } catch (error) {
    console.error('Failed to increment report usage:', error);
    throw error;
  }
}

/**
 * Check if user can generate a report (within limits)
 */
export async function checkReportLimit(userId: string): Promise<{
  allowed: boolean;
  reason?: string;
  subscription?: Subscription;
}> {
  const subscription = await getActiveSubscription(userId);

  if (!subscription) {
    return {
      allowed: false,
      reason: 'No active subscription found',
    };
  }

  // Check if subscription is active
  if (subscription.status !== 'active') {
    return {
      allowed: false,
      reason: `Subscription is ${subscription.status}`,
      subscription,
    };
  }

  // Check report limit (NULL = unlimited)
  if (subscription.reports_limit !== null) {
    if (subscription.reports_used >= subscription.reports_limit) {
      return {
        allowed: false,
        reason: `Report limit reached (${subscription.reports_used}/${subscription.reports_limit})`,
        subscription,
      };
    }
  }

  return {
    allowed: true,
    subscription,
  };
}

/**
 * Record subscription history event
 */
export async function recordSubscriptionHistory(
  history: SubscriptionHistory
): Promise<void> {
  const usePostgres = process.env.USE_POSTGRES === 'true';

  if (!usePostgres) {
    return;
  }

  try {
    await db.none(
      `INSERT INTO subscription_history (
        subscription_id, user_id, event_type, old_status, new_status, metadata
      ) VALUES ($1, $2, $3, $4, $5, $6)`,
      [
        history.subscription_id,
        history.user_id,
        history.event_type,
        history.old_status,
        history.new_status,
        history.metadata ? JSON.stringify(history.metadata) : null,
      ]
    );
  } catch (error) {
    console.error('Failed to record subscription history:', error);
  }
}

/**
 * Process Stripe checkout session completion
 */
export async function processCheckoutSession(
  session: Stripe.Checkout.Session
): Promise<void> {
  const userId = session.metadata?.userId || session.client_reference_id || '';
  const planType = session.metadata?.planType as 'freeTrial' | 'monthly' | 'yearly';

  if (!userId) {
    throw new Error('No user ID found in checkout session');
  }

  // Create subscription record
  await createSubscription({
    userId,
    planType,
    stripeCustomerId: session.customer as string,
    stripeSubscriptionId: session.subscription as string,
    currentPeriodStart: new Date(),
    currentPeriodEnd: session.metadata?.periodEnd
      ? new Date(session.metadata.periodEnd)
      : undefined,
  });

  console.log(`✅ Subscription created for user ${userId} with plan ${planType}`);
}

/**
 * Process Stripe subscription update
 */
export async function processSubscriptionUpdate(
  stripeSubscription: Stripe.Subscription
): Promise<void> {
  const subscription = await getSubscriptionByStripeId(stripeSubscription.id);

  if (!subscription) {
    console.error('Subscription not found for Stripe subscription:', stripeSubscription.id);
    return;
  }

  const newStatus = mapStripeStatus(stripeSubscription.status);

  // Type assertion to access current_period_end (exists in API but may not be in types)
  const periodEnd = (stripeSubscription as any).current_period_end;

  await updateSubscriptionStatus(subscription.subscription_id, newStatus, {
    stripe_status: stripeSubscription.status,
    current_period_end: periodEnd ? new Date(periodEnd * 1000) : undefined,
  });

  console.log(`✅ Subscription ${subscription.subscription_id} updated to ${newStatus}`);
}

/**
 * Map Stripe subscription status to our status
 */
function mapStripeStatus(
  stripeStatus: Stripe.Subscription.Status
): 'active' | 'cancelled' | 'expired' | 'past_due' {
  switch (stripeStatus) {
    case 'active':
      return 'active';
<<<<<<< HEAD
    case 'cancelled':
      return 'cancelled';
=======
    case 'canceled': // Stripe uses American spelling
      return 'cancelled'; // We use British spelling internally
>>>>>>> eb8cebd6
    case 'past_due':
      return 'past_due';
    case 'unpaid':
    case 'incomplete':
    case 'incomplete_expired':
    case 'trialing':
    default:
      return 'expired';
  }
}

/**
 * Default subscription service implementation
 * Exported as object implementing ISubscriptionService interface
 */
export const subscriptionService: ISubscriptionService = {
  processCheckoutSession,
  processSubscriptionUpdate,
  updateSubscriptionStatus,
  recordSubscriptionHistory,
  getSubscriptionByStripeId,
};<|MERGE_RESOLUTION|>--- conflicted
+++ resolved
@@ -433,13 +433,8 @@
   switch (stripeStatus) {
     case 'active':
       return 'active';
-<<<<<<< HEAD
-    case 'cancelled':
-      return 'cancelled';
-=======
     case 'canceled': // Stripe uses American spelling
       return 'cancelled'; // We use British spelling internally
->>>>>>> eb8cebd6
     case 'past_due':
       return 'past_due';
     case 'unpaid':
