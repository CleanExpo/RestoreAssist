// Vercel serverless function entry point
// This file is executed by Vercel's Node.js runtime

// Set production mode before loading app
process.env.NODE_ENV = process.env.NODE_ENV || 'production';

const path = require('path');
const fs = require('fs');

// Diagnostic function to check file system
function getDiagnostics() {
  const distPath = path.join(__dirname, '..', 'dist');
  const distIndexPath = path.join(distPath, 'index.js');

  let distContents = 'N/A';
  if (fs.existsSync(distPath)) {
    try {
      distContents = fs.readdirSync(distPath).join(', ');
    } catch (e) {
      distContents = `Error reading: ${e.message}`;
    }
  }

  return {
    nodeVersion: process.version,
    platform: process.platform,
    cwd: process.cwd(),
    dirname: __dirname,
    distPath,
    distIndexPath,
    hasDistFolder: fs.existsSync(distPath),
    hasIndexFile: fs.existsSync(distIndexPath),
    distContents,
    env: {
      NODE_ENV: process.env.NODE_ENV,
      hasAnthropicKey: !!process.env.ANTHROPIC_API_KEY,
      hasJwtSecret: !!process.env.JWT_SECRET
    }
  };
}

let app;
let loadError;

try {
  console.log('🚀 Loading Express app for Vercel serverless...');
  const diagnostics = getDiagnostics();
  console.log('📊 Diagnostics:', JSON.stringify(diagnostics, null, 2));

  const distPath = path.join(__dirname, '..', 'dist', 'index');
  console.log('📂 Attempting to load from:', distPath);

  // Load the compiled Express app from dist
  const appModule = require(distPath);
  app = appModule.default || appModule;

  if (!app) {
    throw new Error('Express app not found in module exports');
  }

  console.log('✅ Express app loaded successfully');
} catch (error) {
<<<<<<< HEAD
  console.error('Failed to load Express app:', error);

  // Export an error handler
  module.exports = (req, res) => {
    res.status(500).json({
      error: 'Server initialisation failed',
      message: error.message,
      stack: process.env.NODE_ENV === 'development' ? error.stack : undefined
    });
  };
}
=======
  console.error('❌ FATAL: Failed to load Express app:', error.message);
  console.error('Stack trace:', error.stack);
  loadError = error;
}

// Always export a valid handler function
module.exports = (req, res) => {
  // Set CORS headers
  res.setHeader('Access-Control-Allow-Origin', '*');
  res.setHeader('Access-Control-Allow-Methods', 'GET, POST, PUT, DELETE, OPTIONS');
  res.setHeader('Access-Control-Allow-Headers', 'Content-Type, Authorization');

  // Handle OPTIONS requests
  if (req.method === 'OPTIONS') {
    res.status(200).end();
    return;
  }

  // If app loaded successfully, use it
  if (app) {
    return app(req, res);
  }

  // Otherwise, return diagnostic error
  res.status(500).json({
    error: 'Server initialization failed',
    message: loadError ? loadError.message : 'Unknown error',
    timestamp: new Date().toISOString(),
    path: req.url,
    diagnostics: getDiagnostics(),
    stack: process.env.NODE_ENV !== 'production' ? (loadError ? loadError.stack : undefined) : undefined,
    hint: 'Check build logs and ensure TypeScript compiled to dist/ folder'
  });
};
>>>>>>> eb8cebd6
<|MERGE_RESOLUTION|>--- conflicted
+++ resolved
@@ -60,19 +60,6 @@
 
   console.log('✅ Express app loaded successfully');
 } catch (error) {
-<<<<<<< HEAD
-  console.error('Failed to load Express app:', error);
-
-  // Export an error handler
-  module.exports = (req, res) => {
-    res.status(500).json({
-      error: 'Server initialisation failed',
-      message: error.message,
-      stack: process.env.NODE_ENV === 'development' ? error.stack : undefined
-    });
-  };
-}
-=======
   console.error('❌ FATAL: Failed to load Express app:', error.message);
   console.error('Stack trace:', error.stack);
   loadError = error;
@@ -106,5 +93,4 @@
     stack: process.env.NODE_ENV !== 'production' ? (loadError ? loadError.stack : undefined) : undefined,
     hint: 'Check build logs and ensure TypeScript compiled to dist/ folder'
   });
-};
->>>>>>> eb8cebd6
+};